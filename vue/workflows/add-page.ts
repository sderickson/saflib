--- conflicted
+++ resolved
@@ -16,11 +16,7 @@
 
 const sourceDir = path.join(
   import.meta.dirname,
-<<<<<<< HEAD
-  "template/pages/page-template",
-=======
   "template/__product-name__-__subdomain-name__-spa/pages/page-template",
->>>>>>> 71b6f68e
 );
 
 const input = [
