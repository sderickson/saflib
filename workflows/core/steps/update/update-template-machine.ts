import { assign, fromPromise, raise, setup } from "xstate";
import type {
  WorkflowContext,
  WorkflowInput,
  WorkflowOutput,
} from "../../types.ts";
import { workflowActions, workflowActors } from "../../xstate.ts";
import { readFileSync } from "node:fs";
import { contextFromInput } from "../../utils.ts";
import { handlePrompt } from "../../prompt.ts";

/**
 * Input for the UpdateStepMachine.
 */
export interface UpdateStepInput {
  /**
   * The id of the file the user is expected to update. Must match one of the keys in the `templateFiles` property for the workflow.
   */
  fileId: string;

  /**
   * The message to show to the user. The machine will then stop until the workflow is continued.
   * @deprecated Use `prompt` instead.
   */
  promptMessage?: string | ((context: WorkflowContext) => string);

  /**
   * The message to show to the user. The machine will then stop until the workflow is continued.
   */
  prompt?: string;
}

/**
 * @internal
 */
export interface UpdateStepContext extends WorkflowContext {
  filePath: string;
  prompt: string;
  shouldContinue?: boolean;
  hasTodos?: boolean;
}

/**
 * @internal
 */
export interface UpdateStepOutput extends WorkflowOutput {
  filePath: string;
}

/**
 * Prompts the agent to update one of the templateFiles that was copied over by the CopyStepMachine.
 */
export const UpdateStepMachine = setup({
  types: {
    output: {} as UpdateStepOutput,
    input: {} as UpdateStepInput & WorkflowInput,
    context: {} as UpdateStepContext,
  },
  actions: {
    ...workflowActions,
  },
  actors: {
    ...workflowActors,

    prompt: fromPromise(async ({ input }: { input: UpdateStepContext }) => {
      if (input.runMode === "dry" || input.runMode === "script") {
        return { shouldContinue: true };
      }

      const { sessionId, shouldContinue } = await handlePrompt({
        context: input,
        msg: input.prompt,
      });
      const agentConfig = input.agentConfig;

      let tries = 1;
      let hasTodos = false;
      while (true) {
        if (input.skipTodos) {
          break;
        }
        const resolvedPath = input.filePath;
        const content = readFileSync(resolvedPath, "utf-8");
        hasTodos = /\s*(?:#|\/\/).*todo/i.test(content);
        if (!hasTodos) {
          break;
        }
        if (hasTodos) {
          if (tries > 3) {
            throw new Error(
              `Agent failed to remove TODOs from ${resolvedPath}.`,
            );
          }
          await handlePrompt({
            context: input,
            msg: `File ${resolvedPath} contains TODO strings. Make sure to resolve them before continuing.`,
          });
          if (!shouldContinue) {
            break;
          }
          tries++;
        }
      }

      return {
        shouldContinue,
        newConfig: agentConfig ? { ...agentConfig, sessionId } : undefined,
        hasTodos,
      };
    }),
  },
  guards: {
    isRunMode: ({ context }) => {
      return context.runMode === "run";
    },
    shouldContinue: ({ context }) => {
      return !!context.shouldContinue;
    },
    hasTodos: ({ context }) => {
      const resolvedPath = context.filePath;
      const content = readFileSync(resolvedPath, "utf-8");
      return /\s*(?:#|\/\/).*todo/i.test(content);
    },
  },
}).createMachine({
  id: "update-step",
  initial: "update",
  context: ({ input }) => {
    if (!input.copiedFiles) {
      throw new Error(
        "`copiedFiles` not passed in. Did you run CopyStepMachine before UpdateStepMachine?",
      );
    }
    if (!input.copiedFiles[input.fileId]) {
      throw new Error(
        `\`copiedFiles[${input.fileId}]\` not found. Is that a valid key in \`templateFiles\`?`,
      );
    }
    const filePath = input.copiedFiles[input.fileId];
    return {
      ...contextFromInput(input),
      filePath,
      prompt: typeof input.promptMessage === "string" ? input.promptMessage : input.prompt ?? "",
    };
  },
  states: {
    update: {
      entry: raise({ type: "prompt" }),
      invoke: {
        src: "prompt",
        input: ({ context }) => context,
        onDone: [
          {
            actions: [
              assign({
                agentConfig: ({ event, context }) => {
                  return event.output.newConfig || context.agentConfig;
                },
                shouldContinue: ({ event }) => {
                  return event.output.shouldContinue;
                },
                hasTodos: ({ event }) => {
                  return event.output.hasTodos;
                },
              }),
            ],
            target: "standby",
          },
        ],
      },
      on: {
        continue: [
          {
            guard: "isRunMode",
            target: "update",
          },
          {
            target: "done",
          },
        ],
      },
    },
    standby: {
      entry: raise({ type: "maybeContinue" }),
      on: {
        maybeContinue: {
          guard: "shouldContinue",
          target: "done",
        },
        continue: [
          {
            guard: "hasTodos",
            target: "update",
          },
          {
            target: "done",
          },
        ],
        prompt: {
          actions: [
            ({ context }) => {
<<<<<<< HEAD
              console.log(context.promptMessage);
=======
              console.log(context.prompt);
>>>>>>> 71b6f68e
            },
          ],
        },
      },
    },
    done: {
      type: "final",
    },
  },
  output: ({ context }) => {
    return {
      checklist: {
        description: context.prompt.split("\n")[0],
      },
      filePath: context.filePath,
    };
  },
});<|MERGE_RESOLUTION|>--- conflicted
+++ resolved
@@ -199,11 +199,7 @@
         prompt: {
           actions: [
             ({ context }) => {
-<<<<<<< HEAD
-              console.log(context.promptMessage);
-=======
               console.log(context.prompt);
->>>>>>> 71b6f68e
             },
           ],
         },
