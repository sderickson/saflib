import { setup, raise, fromPromise, assign } from "xstate";
import { workflowActions, workflowActors } from "../xstate.ts";
import {
  type WorkflowContext,
  type WorkflowInput,
  type AgentConfig,
} from "../types.ts";
import { contextFromInput } from "../utils.ts";
import { handlePrompt } from "../prompt.ts";

/**
 * Input for the PromptStepMachine.
 */
export interface PromptStepInput {
  /**
   * The text to be shown to the agent or user. The machine will then stop until the workflow is continued.
   * @deprecated Use `prompt` instead.
   */
  promptText?: string;

  /**
   * The text to be shown to the agent or user. The machine will then stop until the workflow is continued.
   */
  prompt?: string;
}

/**
 * @internal
 */
export interface PromptStepContext extends WorkflowContext {
  prompt: string;
  shouldContinue?: boolean;
}

/**
 * @internal
 */
export interface PromptStepOutput {
  shouldContinue: boolean;
  newConfig?: AgentConfig;
}

/**
 * Prompts the agent or user to do an arbitrary task.
 */
export const PromptStepMachine = setup({
  types: {
    input: {} as PromptStepInput & WorkflowInput,
    context: {} as PromptStepContext,
  },
  actions: {
    ...workflowActions,
  },
  actors: {
    ...workflowActors,

    prompt: fromPromise(
      async ({
        input,
      }: {
        input: PromptStepContext;
      }): Promise<PromptStepOutput> => {
        if (input.runMode === "dry" || input.runMode === "script") {
          return { shouldContinue: true };
        }
        if (process.env.NODE_ENV === "test") {
          return { shouldContinue: true };
        }
        const { sessionId, shouldContinue } = await handlePrompt({
          context: input,
          msg: input.prompt,
        });
        const agentConfig = input.agentConfig;
        return {
          shouldContinue,
          newConfig: agentConfig ? { ...agentConfig, sessionId } : undefined,
        };
      },
    ),
  },
  guards: {
    shouldSkip: ({ context }) => {
      if (context.runMode === "dry" || context.runMode === "script") {
        return true;
      }
      return false;
    },
    isRunMode: ({ context }) => {
      return context.runMode === "run";
    },
    shouldContinue: ({ context }) => {
      return !!context.shouldContinue;
    },
  },
}).createMachine({
  id: "prompt-step",
  context: ({ input }) => ({
    ...contextFromInput(input),
    prompt: input.promptText ?? input.prompt ?? "",
  }),
  initial: "running",
  states: {
    running: {
      entry: raise({ type: "prompt" }),
      invoke: {
        src: "prompt",
        input: ({ context }) => context,
        onDone: [
          {
            actions: [
              assign({
                agentConfig: ({ event, context }) => {
                  return event.output.newConfig || context.agentConfig;
                },
                shouldContinue: ({ event }) => {
                  return event.output.shouldContinue;
                },
              }),
            ],
            target: "standby",
          },
        ],
      },

      on: {
        continue: [
          {
            guard: "isRunMode",
            target: "running",
          },
          {
            target: "done",
          },
        ],
      },
    },
    standby: {
      entry: raise({ type: "maybeContinue" }),
      on: {
        maybeContinue: {
          guard: "shouldContinue",
          target: "done",
        },
        continue: {
          target: "done",
        },
        prompt: {
          actions: [
            ({ context }) => {
<<<<<<< HEAD
              console.log(context.promptText);
=======
              console.log(context.prompt);
>>>>>>> 71b6f68e
            },
          ],
        },
      },
    },
    done: {
      type: "final",
    },
  },
  output: ({ context }) => {
    return {
      agentConfig: {
        ...context.agentConfig,
      },
      checklist: {
        description: context.prompt.split("\n")[0],
      },
    };
  },
});<|MERGE_RESOLUTION|>--- conflicted
+++ resolved
@@ -147,11 +147,7 @@
         prompt: {
           actions: [
             ({ context }) => {
-<<<<<<< HEAD
-              console.log(context.promptText);
-=======
               console.log(context.prompt);
->>>>>>> 71b6f68e
             },
           ],
         },
